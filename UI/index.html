--- conflicted
+++ resolved
@@ -632,12 +632,6 @@
         </div>
     </div>
 
-<<<<<<< HEAD
-    <!-- The Modal for Meetings -->
-    <div id="meetingModal" class="modal">
-        <div class="modal-content" id="meetingModalContentContainer">
-            <!-- Meeting details will be injected here -->
-=======
     <!-- The Modal for New Project -->
     <div id="newProjectModal" class="modal">
         <div class="modal-content">
@@ -654,7 +648,13 @@
                     <button class="chat-button" onclick="submitNewProject()" style="margin-left: 10px;">Create Project</button>
                 </div>
             </div>
->>>>>>> 2dff468f
+        </div>
+    </div>
+
+    <!-- The Modal for Meetings -->
+    <div id="meetingModal" class="modal">
+        <div class="modal-content" id="meetingModalContentContainer">
+            <!-- Meeting details will be injected here -->
         </div>
     </div>
 
@@ -1331,67 +1331,6 @@
             }
         }
 
-<<<<<<< HEAD
-        function openMeetingPopup(meetingId) {
-            const modal = document.getElementById('meetingModal');
-            const modalContentContainer = document.getElementById('meetingModalContentContainer');
-            if (!modal || !modalContentContainer) {
-                console.error('Meeting Modal elements not found!');
-                return;
-            }
-
-            modalContentContainer.innerHTML = '<div class="card"><div class="card-body"><p>Loading meeting...</p></div></div>';
-            modal.style.display = 'block';
-
-            const agentSelect = document.getElementById('agentSelect');
-            const selectedAgentId = agentSelect ? agentSelect.value : null;
-            const fetchUrl = selectedAgentId ? `/meetings?agent_id=${selectedAgentId}` : '/meetings';
-
-            fetch(fetchUrl)
-                .then(response => response.json())
-                .then(meetings => {
-                    const meeting = meetings.find(m => String(m.id) === String(meetingId));
-                    if (meeting) {
-                        const startDate = meeting.start ? new Date(meeting.start.dateTime || meeting.start.date).toLocaleString() : 'N/A';
-                        const endDate = meeting.end ? new Date(meeting.end.dateTime || meeting.end.date).toLocaleString() : 'N/A';
-                        const attendeesDisplay = meeting.attendees 
-                            ? meeting.attendees.map(a => a.email ? a.email.split('@')[0] : 'Unknown').join(', ') 
-                            : 'None';
-
-                        modalContentContainer.innerHTML = `
-                            <div class="card">
-                                <div class="card-header">
-                                    <h2>Meeting Details</h2>
-                                </div>
-                                <div class="card-body">
-                                    <h3>${meeting.title || 'Untitled Meeting'}</h3>
-                                    <p><strong>Summary:</strong> ${meeting.summary || 'No summary available'}</p>
-                                    <p><strong>Starts:</strong> ${startDate}</p>
-                                    <p><strong>Ends:</strong> ${endDate}</p>
-                                    <p><strong>Attendees:</strong> ${attendeesDisplay}</p>
-                                    ${meeting.hangoutLink ? `<p><a href="${meeting.hangoutLink}" target="_blank">Join Meeting</a></p>` : ''}
-                                </div>
-                                <button class="modal-close-button" onclick="closeMeetingPopup()">Close</button>
-                            </div>
-                        `;
-                    } else {
-                        modalContentContainer.innerHTML = '<div class="card"><div class="card-body"><p>Meeting not found.</p></div><button class="modal-close-button" onclick="closeMeetingPopup()">Close</button></div>';
-                    }
-                })
-                .catch(error => {
-                    console.error('Error fetching meeting details for modal:', error);
-                    modalContentContainer.innerHTML = '<div class="card"><div class="card-body"><p>Error loading meeting details.</p></div><button class="modal-close-button" onclick="closeMeetingPopup()">Close</button></div>';
-                });
-        }
-
-        function closeMeetingPopup() {
-            const modal = document.getElementById('meetingModal');
-            if (modal) {
-                modal.style.display = 'none';
-            }
-        }
-
-=======
         // Array of loading messages for project creation
         const projectLoadingMessages = [
             "Looking through past projects",
@@ -1488,7 +1427,6 @@
             });
         }
 
->>>>>>> 2dff468f
     </script>
 </body>
 </html>