--- conflicted
+++ resolved
@@ -2258,7 +2258,6 @@
             return self.process_email_command(command)
     
     def _analyze_email_command(self, command):
-<<<<<<< HEAD
         """
         Analyze a complex email command to extract detailed parameters.
         
@@ -2272,13 +2271,12 @@
             dict: Parsed JSON with fields "action", "criteria", and "summary_type".
         """
         
-=======
+
         """Analyze a complex email command to extract detailed intent and parameters"""
         # If we're in email composition mode, skip this analysis
         if hasattr(self, 'email_context') and self.email_context.get('active'):
             return {"action": "none"}
             
->>>>>>> be580f9a
         prompt = f"""
         Analyze this email-related command in detail:
         '{command}'
